import { combineReducers, Action } from '@bigcommerce/data-store';

import { BillingAddressActionTypes } from '../billing/billing-address-actions';
import * as cartActionTypes from '../cart/cart-action-types';
import { CheckoutActionType } from '../checkout';
import * as couponActionTypes from '../coupon/coupon-action-types';
import * as giftCertificateActionTypes from '../coupon/gift-certificate-action-types';
import * as customerActionTypes from '../customer/customer-action-types';
import * as quoteActionTypes from '../quote/quote-action-types';
import { ConsignmentActionTypes } from '../shipping/consignment-actions';

import Cart from './cart';
import CartState, { CartErrorsState, CartMetaState, CartStatusesState } from './cart-state';
import InternalCart from './internal-cart';
import mapToInternalCart from './map-to-internal-cart';

const DEFAULT_STATE: CartState = {
    errors: {},
    meta: {},
    statuses: {},
};

/**
 * @todo Convert this file into TypeScript properly
 * i.e.: Action
 */
export default function cartReducer(state: CartState = DEFAULT_STATE, action: Action): CartState {
    const reducer = combineReducers<CartState>({
        data: dataReducer,
        externalData: externalDataReducer,
        errors: errorsReducer,
        meta: metaReducer,
        statuses: statusesReducer,
    });

    return reducer(state, action);
}

function dataReducer(data: InternalCart | undefined, action: Action): InternalCart | undefined {
    switch (action.type) {
    case BillingAddressActionTypes.UpdateBillingAddressSucceeded:
    case CheckoutActionType.LoadCheckoutSucceeded:
<<<<<<< HEAD
        return data ? { ...data, ...mapToInternalCart(action.payload, data) } : data;
=======
    case ConsignmentActionTypes.CreateConsignmentsSucceeded:
    case ConsignmentActionTypes.UpdateConsignmentSucceeded:
    case couponActionTypes.APPLY_COUPON_SUCCEEDED:
    case couponActionTypes.REMOVE_COUPON_SUCCEEDED:
    case giftCertificateActionTypes.APPLY_GIFT_CERTIFICATE_SUCCEEDED:
    case giftCertificateActionTypes.REMOVE_GIFT_CERTIFICATE_SUCCEEDED:
        return { ...data, ...mapToInternalCart(action.payload, data) };
>>>>>>> 2c93de59

    case cartActionTypes.LOAD_CART_SUCCEEDED:
    case customerActionTypes.SIGN_IN_CUSTOMER_SUCCEEDED:
    case customerActionTypes.SIGN_OUT_CUSTOMER_SUCCEEDED:
    case quoteActionTypes.LOAD_QUOTE_SUCCEEDED:
        return action.payload ? { ...data, ...action.payload.cart } : data;

    default:
        return data;
    }
}

function externalDataReducer(data: Cart | undefined, action: Action): Cart | undefined {
    switch (action.type) {
    case CheckoutActionType.LoadCheckoutSucceeded:
        return { ...data, ...action.payload.cart };

    default:
        return data;
    }
}

function metaReducer(meta: CartMetaState = DEFAULT_STATE.meta, action: Action): CartMetaState {
    switch (action.type) {
    case cartActionTypes.VERIFY_CART_SUCCEEDED:
        return { ...meta, isValid: action.payload };

    case CheckoutActionType.LoadCheckoutSucceeded:
    case cartActionTypes.LOAD_CART_SUCCEEDED:
    case quoteActionTypes.LOAD_QUOTE_SUCCEEDED:
        return { ...meta, isValid: true };

    default:
        return meta;
    }
}

function errorsReducer(errors: CartErrorsState = DEFAULT_STATE.errors, action: Action): CartErrorsState {
    switch (action.type) {
    case cartActionTypes.LOAD_CART_REQUESTED:
    case cartActionTypes.LOAD_CART_SUCCEEDED:
        return { ...errors, loadError: undefined };

    case cartActionTypes.LOAD_CART_FAILED:
        return { ...errors, loadError: action.payload };

    case cartActionTypes.VERIFY_CART_REQUESTED:
        return { ...errors, verifyError: undefined };

    case cartActionTypes.VERIFY_CART_SUCCEEDED:
    case cartActionTypes.VERIFY_CART_FAILED:
        return { ...errors, verifyError: action.payload };

    default:
        return errors;
    }
}

function statusesReducer(statuses: CartStatusesState = DEFAULT_STATE.statuses, action: Action): CartStatusesState {
    switch (action.type) {
    case cartActionTypes.LOAD_CART_REQUESTED:
        return { ...statuses, isLoading: true };

    case cartActionTypes.LOAD_CART_SUCCEEDED:
    case cartActionTypes.LOAD_CART_FAILED:
        return { ...statuses, isLoading: false };

    case cartActionTypes.VERIFY_CART_REQUESTED:
        return { ...statuses, isVerifying: true };

    case cartActionTypes.VERIFY_CART_SUCCEEDED:
    case cartActionTypes.VERIFY_CART_FAILED:
        return { ...statuses, isVerifying: false };

    default:
        return statuses;
    }
}<|MERGE_RESOLUTION|>--- conflicted
+++ resolved
@@ -40,17 +40,13 @@
     switch (action.type) {
     case BillingAddressActionTypes.UpdateBillingAddressSucceeded:
     case CheckoutActionType.LoadCheckoutSucceeded:
-<<<<<<< HEAD
-        return data ? { ...data, ...mapToInternalCart(action.payload, data) } : data;
-=======
     case ConsignmentActionTypes.CreateConsignmentsSucceeded:
     case ConsignmentActionTypes.UpdateConsignmentSucceeded:
     case couponActionTypes.APPLY_COUPON_SUCCEEDED:
     case couponActionTypes.REMOVE_COUPON_SUCCEEDED:
     case giftCertificateActionTypes.APPLY_GIFT_CERTIFICATE_SUCCEEDED:
     case giftCertificateActionTypes.REMOVE_GIFT_CERTIFICATE_SUCCEEDED:
-        return { ...data, ...mapToInternalCart(action.payload, data) };
->>>>>>> 2c93de59
+        return data ? { ...data, ...mapToInternalCart(action.payload, data) } : data;
 
     case cartActionTypes.LOAD_CART_SUCCEEDED:
     case customerActionTypes.SIGN_IN_CUSTOMER_SUCCEEDED:
