import { Address } from '../address';
import { BillingAddressActionCreator } from '../billing';
<<<<<<< HEAD
import { CartActionCreator } from '../cart';
=======
import { MissingDataError } from '../common/error/errors';
>>>>>>> 7a160d87
import { RequestOptions } from '../common/http-request';
import { ConfigActionCreator } from '../config';
import { CouponActionCreator, GiftCertificateActionCreator } from '../coupon';
import { CustomerCredentials, CustomerInitializeOptions, CustomerRequestOptions, CustomerStrategyActionCreator, GuestCredentials } from '../customer';
import { CountryActionCreator } from '../geography';
import { OrderActionCreator, OrderRequestBody } from '../order';
import { PaymentInitializeOptions, PaymentMethodActionCreator, PaymentRequestOptions, PaymentStrategyActionCreator } from '../payment';
import { Instrument, InstrumentActionCreator } from '../payment/instrument';
import { QuoteActionCreator } from '../quote';
import {
    ConsignmentActionCreator,
    ShippingCountryActionCreator,
    ShippingInitializeOptions,
    ShippingRequestOptions,
    ShippingStrategyActionCreator,
} from '../shipping';

import CheckoutActionCreator from './checkout-action-creator';
import CheckoutSelectors from './checkout-selectors';
import CheckoutStore from './checkout-store';
import createCheckoutSelectors from './create-checkout-selectors';
import InternalCheckoutSelectors from './internal-checkout-selectors';

export default class CheckoutService {
    private _state: CheckoutSelectors;

    /**
     * @internal
     */
    constructor(
        private _store: CheckoutStore,
        private _billingAddressActionCreator: BillingAddressActionCreator,
        private _checkoutActionCreator: CheckoutActionCreator,
        private _configActionCreator: ConfigActionCreator,
        private _consignmentActionCreator: ConsignmentActionCreator,
        private _countryActionCreator: CountryActionCreator,
        private _couponActionCreator: CouponActionCreator,
        private _customerStrategyActionCreator: CustomerStrategyActionCreator,
        private _giftCertificateActionCreator: GiftCertificateActionCreator,
        private _instrumentActionCreator: InstrumentActionCreator,
        private _orderActionCreator: OrderActionCreator,
        private _paymentMethodActionCreator: PaymentMethodActionCreator,
        private _paymentStrategyActionCreator: PaymentStrategyActionCreator,
        private _quoteActionCreator: QuoteActionCreator,
        private _shippingCountryActionCreator: ShippingCountryActionCreator,
        private _shippingStrategyActionCreator: ShippingStrategyActionCreator
    ) {
        this._state = createCheckoutSelectors(this._store.getState());

        this._store.subscribe(state => {
            this._state = createCheckoutSelectors(state);
        });
    }

    getState(): CheckoutSelectors {
        return this._state;
    }

    notifyState(): void {
        this._store.notifyState();
    }

    subscribe(
        subscriber: (state: CheckoutSelectors) => void,
        ...filters: Array<(state: CheckoutSelectors) => any>
    ): () => void {
        return this._store.subscribe(
            () => subscriber(this.getState()),
            ...filters.map(filter => (state: InternalCheckoutSelectors) => filter(createCheckoutSelectors(state)))
        );
    }

    loadCheckout(id: string, options?: RequestOptions): Promise<CheckoutSelectors> {
        return Promise.all([
            this._store.dispatch(this._quoteActionCreator.loadQuote(options)),
            this._store.dispatch(this._checkoutActionCreator.loadCheckout(id, options)),
        ]).then(() => this.getState());
    }

    loadConfig(options?: RequestOptions): Promise<CheckoutSelectors> {
        const action = this._configActionCreator.loadConfig(options);

        return this._store.dispatch(action, { queueId: 'config' })
            .then(() => this.getState());
    }

    loadOrder(orderId: number, options?: RequestOptions): Promise<CheckoutSelectors> {
        return Promise.all([
            this._store.dispatch(this._orderActionCreator.loadInternalOrder(orderId, options)),
            this._store.dispatch(this._orderActionCreator.loadOrder(orderId, options)),
        ]).then(() => this.getState());
    }

    submitOrder(payload: OrderRequestBody, options?: RequestOptions): Promise<CheckoutSelectors> {
        const action = this._paymentStrategyActionCreator.execute(payload, options);

        return this._store.dispatch(action, { queueId: 'paymentStrategy' })
            .then(() => this.getState());
    }

    finalizeOrderIfNeeded(options?: RequestOptions): Promise<CheckoutSelectors> {
        const action = this._paymentStrategyActionCreator.finalize(options);

        return this._store.dispatch(action, { queueId: 'paymentStrategy' })
            .then(() => this.getState());
    }

    loadPaymentMethods(options?: RequestOptions): Promise<CheckoutSelectors> {
        const action = this._paymentMethodActionCreator.loadPaymentMethods(options);

        return this._store.dispatch(action, { queueId: 'paymentMethods' })
            .then(() => this.getState());
    }

    loadPaymentMethod(methodId: string, options: RequestOptions): Promise<CheckoutSelectors> {
        const action = this._paymentMethodActionCreator.loadPaymentMethod(methodId, options);

        return this._store.dispatch(action, { queueId: 'paymentMethods' })
            .then(() => this.getState());
    }

    initializePayment(options: PaymentInitializeOptions): Promise<CheckoutSelectors> {
        const action = this._paymentStrategyActionCreator.initialize(options);

        return this._store.dispatch(action, { queueId: 'paymentStrategy' })
            .then(() => this.getState());
    }

    deinitializePayment(options: PaymentRequestOptions): Promise<CheckoutSelectors> {
        const action = this._paymentStrategyActionCreator.deinitialize(options);

        return this._store.dispatch(action, { queueId: 'paymentStrategy' })
            .then(() => this.getState());
    }

    loadBillingCountries(options?: RequestOptions): Promise<CheckoutSelectors> {
        const action = this._countryActionCreator.loadCountries(options);

        return this._store.dispatch(action, { queueId: 'billingCountries' })
            .then(() => this.getState());
    }

    loadShippingCountries(options?: RequestOptions): Promise<CheckoutSelectors> {
        const action = this._shippingCountryActionCreator.loadCountries(options);

        return this._store.dispatch(action, { queueId: 'shippingCountries' })
            .then(() => this.getState());
    }

    loadBillingAddressFields(options?: RequestOptions): Promise<CheckoutSelectors> {
        return this.loadBillingCountries(options);
    }

    loadShippingAddressFields(options?: RequestOptions): Promise<CheckoutSelectors> {
        return this.loadShippingCountries(options);
    }

    initializeCustomer(options?: CustomerInitializeOptions): Promise<CheckoutSelectors> {
        const action = this._customerStrategyActionCreator.initialize(options);

        return this._store.dispatch(action, { queueId: 'customerStrategy' })
            .then(() => this.getState());
    }

    deinitializeCustomer(options?: CustomerRequestOptions): Promise<CheckoutSelectors> {
        const action = this._customerStrategyActionCreator.deinitialize(options);

        return this._store.dispatch(action, { queueId: 'customerStrategy' })
            .then(() => this.getState());
    }

    signInGuest(credentials: GuestCredentials, options?: RequestOptions): Promise<CheckoutSelectors> {
        const action = this._billingAddressActionCreator.updateAddress(credentials, options);

        return this._store.dispatch(action)
            .then(() => this.getState());
    }

    signInCustomer(credentials: CustomerCredentials, options?: CustomerRequestOptions): Promise<CheckoutSelectors> {
        const action = this._customerStrategyActionCreator.signIn(credentials, options);

        return this._store.dispatch(action, { queueId: 'customerStrategy' })
            .then(() => this.getState());
    }

    signOutCustomer(options?: CustomerRequestOptions): Promise<CheckoutSelectors> {
        const action = this._customerStrategyActionCreator.signOut(options);

        return this._store.dispatch(action, { queueId: 'customerStrategy' })
            .then(() => this.getState());
    }

    loadShippingOptions(options: RequestOptions = {}): Promise<CheckoutSelectors> {
        const action = this._consignmentActionCreator.loadShippingOptions(options);

        return this._store.dispatch(action)
            .then(() => this.getState());
    }

    initializeShipping(options?: ShippingInitializeOptions): Promise<CheckoutSelectors> {
        const action = this._shippingStrategyActionCreator.initialize(options);

        return this._store.dispatch(action, { queueId: 'shippingStrategy' })
            .then(() => this.getState());
    }

    deinitializeShipping(options?: ShippingRequestOptions): Promise<CheckoutSelectors> {
        const action = this._shippingStrategyActionCreator.deinitialize(options);

        return this._store.dispatch(action, { queueId: 'shippingStrategy' })
            .then(() => this.getState());
    }

    selectShippingOption(shippingOptionId: string, options?: ShippingRequestOptions): Promise<CheckoutSelectors> {
        const action = this._shippingStrategyActionCreator.selectOption(shippingOptionId, options);

        return this._store.dispatch(action, { queueId: 'shippingStrategy' })
            .then(() => this.getState());
    }

    updateShippingAddress(address: Address, options?: ShippingRequestOptions): Promise<CheckoutSelectors> {
        const action = this._shippingStrategyActionCreator.updateAddress(address, options);

        return this._store.dispatch(action, { queueId: 'shippingStrategy' })
            .then(() => this.getState());
    }

    updateBillingAddress(address: Address, options: RequestOptions = {}): Promise<CheckoutSelectors> {
        const action = this._billingAddressActionCreator.updateAddress(address, options);

        return this._store.dispatch(action)
            .then(() => this.getState());
    }

    applyCoupon(code: string, options: RequestOptions = {}): Promise<CheckoutSelectors> {
        const action = this._couponActionCreator.applyCoupon(code, options);

        return this._store.dispatch(action)
            .then(() => this.getState());
    }

    removeCoupon(code: string, options: RequestOptions = {}): Promise<CheckoutSelectors> {
        const action = this._couponActionCreator.removeCoupon(code, options);

        return this._store.dispatch(action)
            .then(() => this.getState());
    }

    applyGiftCertificate(code: string, options: RequestOptions = {}): Promise<CheckoutSelectors> {
        const action = this._giftCertificateActionCreator.applyGiftCertificate(code, options);

        return this._store.dispatch(action)
            .then(() => this.getState());
    }

    removeGiftCertificate(code: string, options: RequestOptions = {}): Promise<CheckoutSelectors> {
        const action = this._giftCertificateActionCreator.removeGiftCertificate(code, options);

        return this._store.dispatch(action)
            .then(() => this.getState());
    }

    loadInstruments(): Promise<CheckoutSelectors> {
        const action = this._instrumentActionCreator.loadInstruments();

        return this._store.dispatch(action)
            .then(() => this.getState());
    }

    vaultInstrument(instrument: Instrument): Promise<CheckoutSelectors> {
        const action = this._instrumentActionCreator.vaultInstrument(instrument);

        return this._store.dispatch(action)
            .then(() => this.getState());
    }

    deleteInstrument(instrumentId: string): Promise<CheckoutSelectors> {
        const action = this._instrumentActionCreator.deleteInstrument(instrumentId);

        return this._store.dispatch(action)
            .then(() => this.getState());
    }
}<|MERGE_RESOLUTION|>--- conflicted
+++ resolved
@@ -1,10 +1,5 @@
 import { Address } from '../address';
 import { BillingAddressActionCreator } from '../billing';
-<<<<<<< HEAD
-import { CartActionCreator } from '../cart';
-=======
-import { MissingDataError } from '../common/error/errors';
->>>>>>> 7a160d87
 import { RequestOptions } from '../common/http-request';
 import { ConfigActionCreator } from '../config';
 import { CouponActionCreator, GiftCertificateActionCreator } from '../coupon';
