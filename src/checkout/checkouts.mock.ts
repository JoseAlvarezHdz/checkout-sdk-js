import { getBillingAddress } from '../billing/billing-addresses.mock';
import { getBillingAddressState } from '../billing/internal-billing-addresses.mock';
import { getCart } from '../cart/carts.mock';
import { getCartState } from '../cart/internal-carts.mock';
import { getConfigState } from '../config/configs.mock';
<<<<<<< HEAD
import { getCustomerState, getCustomerStrategyState } from '../customer/internal-customers.mock';
=======
import { getGiftCertificate } from '../coupon/gift-certificates.mock';
import { getGuestCustomer } from '../customer/customers.mock';
import { getCustomerState } from '../customer/internal-customers.mock';
>>>>>>> 2c93de59
import { getCountriesState } from '../geography/countries.mock';
import { getCompleteOrderState } from '../order/internal-orders.mock';
import { getInstrumentsState } from '../payment/instrument/instrument.mock';
import { getPaymentMethodsState } from '../payment/payment-methods.mock';
import { getQuoteState } from '../quote/internal-quotes.mock';
<<<<<<< HEAD
import { getRemoteCheckoutState } from '../remote-checkout/remote-checkout.mock';
=======
import { getRemoteCheckoutMeta, getRemoteCheckoutState } from '../remote-checkout/remote-checkout.mock';
>>>>>>> 2c93de59
import { getConsignment } from '../shipping/consignments.mock';
import { getShippingOptionsState } from '../shipping/internal-shipping-options.mock';
import { getShippingCountriesState } from '../shipping/shipping-countries.mock';

import Checkout from './checkout';
import CheckoutState from './checkout-state';

export function getCheckout(): Checkout {
    return {
        id: 'b20deef40f9699e48671bbc3fef6ca44dc80e3c7',
        cart: getCart(),
        customer: getGuestCustomer(),
        customerMessage: '',
        billingAddress: getBillingAddress(),
        consignments: [
            getConsignment(),
        ],
        taxes: [],
        discounts: [],
        coupons: [],
        orderId: 295,
        shippingCostTotal: 15,
        taxTotal: 0,
        grandTotal: 190,
        storeCredit: 0,
        giftCertificates: [
            getGiftCertificate(),
        ],
        balanceDue: 0,
        createdTime: '2018-03-06T04:41:49+00:00',
        updatedTime: '2018-03-07T03:44:51+00:00',
    };
}

<<<<<<< HEAD
export function getCheckoutStoreState() {
=======
export function getCheckoutState(): CheckoutState {
    return {
        data: getCheckout(),
        errors: {},
        statuses: {},
    };
}

export function getCheckoutMeta() {
>>>>>>> 2c93de59
    return {
        cart: getCartState(),
        config: getConfigState(),
        countries: getCountriesState(),
        customer: getCustomerState(),
        customerStrategies: getCustomerStrategyState(),
        instruments: getInstrumentsState(),
        order: getCompleteOrderState(),
        paymentMethods: getPaymentMethodsState(),
        quote: getQuoteState(),
        remoteCheckout: getRemoteCheckoutState(),
        shippingOptions: getShippingOptionsState(),
        shippingCountries: getShippingCountriesState(),
    };
}

export function getCheckoutStoreState() {
    return {
        billingAddress: getBillingAddressState(),
        cart: getCartState(),
        checkout: getCheckoutState(),
        config: getConfigState(),
        countries: getCountriesState(),
        customer: getCustomerState(),
        instruments: getInstrumentsState(),
        order: getCompleteOrderState(),
        paymentMethods: getPaymentMethodsState(),
        quote: getQuoteState(),
        remoteCheckout: getRemoteCheckoutState(),
        shippingCountries: getShippingCountriesState(),
        shippingOptions: getShippingOptionsState(),
    };
}<|MERGE_RESOLUTION|>--- conflicted
+++ resolved
@@ -3,23 +3,15 @@
 import { getCart } from '../cart/carts.mock';
 import { getCartState } from '../cart/internal-carts.mock';
 import { getConfigState } from '../config/configs.mock';
-<<<<<<< HEAD
-import { getCustomerState, getCustomerStrategyState } from '../customer/internal-customers.mock';
-=======
 import { getGiftCertificate } from '../coupon/gift-certificates.mock';
 import { getGuestCustomer } from '../customer/customers.mock';
-import { getCustomerState } from '../customer/internal-customers.mock';
->>>>>>> 2c93de59
+import { getCustomerState, getCustomerStrategyState } from '../customer/internal-customers.mock';
 import { getCountriesState } from '../geography/countries.mock';
 import { getCompleteOrderState } from '../order/internal-orders.mock';
 import { getInstrumentsState } from '../payment/instrument/instrument.mock';
 import { getPaymentMethodsState } from '../payment/payment-methods.mock';
 import { getQuoteState } from '../quote/internal-quotes.mock';
-<<<<<<< HEAD
-import { getRemoteCheckoutState } from '../remote-checkout/remote-checkout.mock';
-=======
 import { getRemoteCheckoutMeta, getRemoteCheckoutState } from '../remote-checkout/remote-checkout.mock';
->>>>>>> 2c93de59
 import { getConsignment } from '../shipping/consignments.mock';
 import { getShippingOptionsState } from '../shipping/internal-shipping-options.mock';
 import { getShippingCountriesState } from '../shipping/shipping-countries.mock';
@@ -54,9 +46,6 @@
     };
 }
 
-<<<<<<< HEAD
-export function getCheckoutStoreState() {
-=======
 export function getCheckoutState(): CheckoutState {
     return {
         data: getCheckout(),
@@ -66,20 +55,8 @@
 }
 
 export function getCheckoutMeta() {
->>>>>>> 2c93de59
     return {
-        cart: getCartState(),
-        config: getConfigState(),
-        countries: getCountriesState(),
-        customer: getCustomerState(),
-        customerStrategies: getCustomerStrategyState(),
-        instruments: getInstrumentsState(),
-        order: getCompleteOrderState(),
-        paymentMethods: getPaymentMethodsState(),
-        quote: getQuoteState(),
-        remoteCheckout: getRemoteCheckoutState(),
-        shippingOptions: getShippingOptionsState(),
-        shippingCountries: getShippingCountriesState(),
+        remoteCheckout: getRemoteCheckoutMeta(),
     };
 }
 
