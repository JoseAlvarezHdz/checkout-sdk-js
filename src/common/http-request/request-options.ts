--- conflicted
+++ resolved
@@ -1,18 +1,18 @@
 import { Timeout } from '@bigcommerce/request-sender';
 
-<<<<<<< HEAD
 /**
  * A set of options for configuring an asynchronous request.
  */
-export default interface RequestOptions {
+export default interface RequestOptions<TParams = {}> {
     /**
      * Provide this option if you want to cancel or time out the request. If the
      * timeout object completes before the request, the request will be
      * cancelled.
      */
-=======
-export default interface RequestOptions<TParams = {}> {
->>>>>>> 3d5a2cea
     timeout?: Timeout;
+
+    /**
+     * The parameters of the request, if required.
+     */
     params?: TParams;
 }