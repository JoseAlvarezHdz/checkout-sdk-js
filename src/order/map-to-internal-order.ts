import { reduce } from 'lodash';

import { mapToInternalLineItems } from '../cart';
import { Checkout } from '../checkout';
import { mapToInternalCoupon, mapToInternalGiftCertificate } from '../coupon';

import InternalOrder from './internal-order';
import mapToInternalIncompleteOrder from './map-to-internal-incomplete-order';
import Order from './order';

export default function mapToInternalOrder(checkout: Checkout, order: Order, existingOrder: InternalOrder): InternalOrder {
    return {
        ...mapToInternalIncompleteOrder(checkout, existingOrder),
        id: order.orderId,
        items: mapToInternalLineItems(order.lineItems, existingOrder.items, 'productId'),
        currency: order.currency.code,
        customerCanBeCreated: existingOrder.customerCanBeCreated,
        subtotal: {
            amount: existingOrder.subtotal.amount,
            integerAmount: existingOrder.subtotal.integerAmount,
        },
        coupon: {
<<<<<<< HEAD
            discountedAmount: existingOrder.coupon.discountedAmount,
            coupons: checkout.cart.coupons.map(coupon =>
                mapToInternalCoupon(
                    coupon,
                    find(existingOrder.coupon.coupons, { code: coupon.code })!
                )
            ),
=======
            discountedAmount: reduce(checkout.cart.coupons, (sum, coupon) => {
                return sum + coupon.discountedAmount;
            }, 0),
            coupons: checkout.cart.coupons.map(mapToInternalCoupon),
>>>>>>> 38ff27f2
        },
        discount: {
            amount: order.discountAmount,
            integerAmount: existingOrder.discount.integerAmount,
        },
        discountNotifications: existingOrder.discountNotifications,
        giftCertificate: {
<<<<<<< HEAD
            totalDiscountedAmount: existingOrder.giftCertificate.totalDiscountedAmount,
            appliedGiftCertificates: checkout.giftCertificates.map(giftCertificate =>
                mapToInternalGiftCertificate(
                    giftCertificate,
                    find(existingOrder.giftCertificate.appliedGiftCertificates, { code: giftCertificate.code })!
                )
            ),
=======
            totalDiscountedAmount: reduce(checkout.giftCertificates, (sum, certificate) => {
                return sum + certificate.used;
            }, 0),
            appliedGiftCertificates: checkout.giftCertificates.map(mapToInternalGiftCertificate),
>>>>>>> 38ff27f2
        },
        shipping: {
            amount: checkout.shippingCostTotal,
            integerAmount: existingOrder.shipping.integerAmount,
            amountBeforeDiscount: existingOrder.shipping.amountBeforeDiscount,
            integerAmountBeforeDiscount: existingOrder.shipping.integerAmountBeforeDiscount,
            required: existingOrder.shipping.required,
        },
        storeCredit: {
            amount: checkout.storeCredit,
        },
        taxSubtotal: existingOrder.taxSubtotal,
        taxes: existingOrder.taxes,
        taxTotal: {
            amount: checkout.taxTotal,
            integerAmount: existingOrder.taxTotal.integerAmount,
        },
        handling: {
            amount: existingOrder.handling.amount,
            integerAmount: existingOrder.handling.integerAmount,
        },
        grandTotal: {
            amount: checkout.grandTotal,
            integerAmount: existingOrder.grandTotal.integerAmount,
        },
    };
}<|MERGE_RESOLUTION|>--- conflicted
+++ resolved
@@ -20,20 +20,10 @@
             integerAmount: existingOrder.subtotal.integerAmount,
         },
         coupon: {
-<<<<<<< HEAD
-            discountedAmount: existingOrder.coupon.discountedAmount,
-            coupons: checkout.cart.coupons.map(coupon =>
-                mapToInternalCoupon(
-                    coupon,
-                    find(existingOrder.coupon.coupons, { code: coupon.code })!
-                )
-            ),
-=======
             discountedAmount: reduce(checkout.cart.coupons, (sum, coupon) => {
                 return sum + coupon.discountedAmount;
             }, 0),
             coupons: checkout.cart.coupons.map(mapToInternalCoupon),
->>>>>>> 38ff27f2
         },
         discount: {
             amount: order.discountAmount,
@@ -41,20 +31,10 @@
         },
         discountNotifications: existingOrder.discountNotifications,
         giftCertificate: {
-<<<<<<< HEAD
-            totalDiscountedAmount: existingOrder.giftCertificate.totalDiscountedAmount,
-            appliedGiftCertificates: checkout.giftCertificates.map(giftCertificate =>
-                mapToInternalGiftCertificate(
-                    giftCertificate,
-                    find(existingOrder.giftCertificate.appliedGiftCertificates, { code: giftCertificate.code })!
-                )
-            ),
-=======
             totalDiscountedAmount: reduce(checkout.giftCertificates, (sum, certificate) => {
                 return sum + certificate.used;
             }, 0),
             appliedGiftCertificates: checkout.giftCertificates.map(mapToInternalGiftCertificate),
->>>>>>> 38ff27f2
         },
         shipping: {
             amount: checkout.shippingCostTotal,
